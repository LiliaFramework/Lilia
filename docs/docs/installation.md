--- conflicted
+++ resolved
@@ -5,14 +5,6 @@
 ---
 ## Prerequisites
 Before you begin, make sure you have the following:
-<<<<<<< HEAD
-
-- **A Working Garry's Mod Server:** Make sure your server is set up and running without issues.
-- **Basic Knowledge of Server Administration:** Familiarity with managing a Garry's Mod server is helpful.
-- **Admin Menu:** We recommend [SAM](https://www.gmodstore.com/market/view/sam), although, the gamemode also has native compatibility with [ULX](https://steamcommunity.com/sharedfiles/filedetails/?id=557962280) and [ServerGuard](https://www.gmodstore.com/market/view/serverguard).
-- **Code Editor (optional):** If you don't already have one, a code editor makes development easier. Recommended editors include:
-  
-=======
 - **A Working Garry's Mod Server:**
 Make sure your server is set up and running without issues.
 - **Basic Knowledge of Server Administration:**
@@ -20,10 +12,9 @@
 - **Command Line Proficiency:**
 You should be comfortable using the command line.
 - **Admin Menu:**
-We recommend [SAM](https://www.gmodstore.com/market/view/sam) for administrative tasks.
+We recommend [SAM](https://www.gmodstore.com/market/view/sam), although, the gamemode also has native compatibility with [ULX](https://steamcommunity.com/sharedfiles/filedetails/?id=557962280) and [ServerGuard](https://www.gmodstore.com/market/view/serverguard).
 - **Code Editor (optional):**
 If you don't already have one, a code editor makes development easier. Recommended editors include:
->>>>>>> c933e3fb
   1. [Visual Studio Code](https://code.visualstudio.com/)
   2. [Notepad++](https://notepad-plus-plus.org/)
   3. [Sublime Text](https://www.sublimetext.com/)
