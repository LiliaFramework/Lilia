--- conflicted
+++ resolved
@@ -354,12 +354,9 @@
 **Example Usage:**
 
 ```lua
-<<<<<<< HEAD
 -- explicit speed value
 CLASS.runSpeed = 250
-
-=======
->>>>>>> 8d053ded
+OR
 -- 25% faster than the base run speed
 CLASS.runSpeed = 1.25
 CLASS.runSpeedMultiplier = true
@@ -492,11 +489,7 @@
 ```lua
 CLASS.bodyGroups = {
     hands = 1, -- bodygroup name → value
-<<<<<<< HEAD
     torso = 3  -- applies option 3 for the torso group
-=======
-    torso = 3
->>>>>>> 8d053ded
 }
 ```
 
