--- conflicted
+++ resolved
@@ -1120,14 +1120,9 @@
 
 **Description:**
 
-<<<<<<< HEAD
 Sends the character's networkable variables to a specific player. Passing
 `nil` broadcasts the data to everyone. When the receiver is the character's own
 player, only local variables intended for them are included.
-=======
-Sends the character's networkable variables to the specified player. When no
-receiver is given the data is broadcast to everyone.
->>>>>>> 5d6aefba
 
 **Parameters:**
 
@@ -1147,13 +1142,8 @@
 **Example Usage:**
 
 ```lua
-<<<<<<< HEAD
--- Send this character's data to a newly joined player
-char:sync(newPlayer)
-=======
 -- Send updates only to one player
 char:sync(targetPlayer)
->>>>>>> 5d6aefba
 ```
 
 ---
@@ -1214,13 +1204,8 @@
 **Example Usage:**
 
 ```lua
-<<<<<<< HEAD
 -- Eject the player from their character
 char:kick() -- they will respawn without a character
-=======
--- Eject the player from their current character
-char:kick()
->>>>>>> 5d6aefba
 ```
 
 ---
