--- conflicted
+++ resolved
@@ -1402,11 +1402,7 @@
             None
 
         Example Usage:
-<<<<<<< HEAD
-            -- Gives police faction members a radio before they spawn.
-=======
             -- Prints a message when FactionOnLoadout is triggered
->>>>>>> c8ef505e
             hook.Add("FactionOnLoadout", "GiveRadio", function(ply)
                 if ply:getChar():getFaction() == "police" then
                     ply:Give("weapon_radio")
@@ -1430,11 +1426,7 @@
             None
 
         Example Usage:
-<<<<<<< HEAD
-            -- Provides medics with a medkit in their starting gear.
-=======
             -- Prints a message when ClassOnLoadout is triggered
->>>>>>> c8ef505e
             hook.Add("ClassOnLoadout", "MedicItems", function(ply)
                 if ply:getChar():getClass() == "medic" then
                     ply:Give("medkit")
@@ -1458,11 +1450,7 @@
             None
 
         Example Usage:
-<<<<<<< HEAD
-            -- Colors the player's model bright green after spawning.
-=======
             -- Prints a message when PostPlayerLoadout is triggered
->>>>>>> c8ef505e
             hook.Add("PostPlayerLoadout", "SetColor", function(ply)
                 ply:SetPlayerColor(Vector(0, 1, 0))
             end)
@@ -1484,11 +1472,7 @@
             None
 
         Example Usage:
-<<<<<<< HEAD
-            -- Plays a gear sound for soldier faction members after loadout.
-=======
             -- Prints a message when FactionPostLoadout is triggered
->>>>>>> c8ef505e
             hook.Add("FactionPostLoadout", "Shout", function(ply)
                 if ply:getChar():getFaction() == "soldier" then
                     ply:EmitSound("npc/combine_soldier/gear6.wav")
@@ -1512,11 +1496,7 @@
             None
 
         Example Usage:
-<<<<<<< HEAD
-            -- Makes players perform a "muscle" gesture after class loadout.
-=======
             -- Prints a message when ClassPostLoadout is triggered
->>>>>>> c8ef505e
             hook.Add("ClassPostLoadout", "Pose", function(ply)
                 ply:ConCommand("act muscle")
             end)
@@ -1538,11 +1518,7 @@
             string – Inventory type
 
         Example Usage:
-<<<<<<< HEAD
-            -- Forces all characters to start with a grid inventory.
-=======
             -- Prints a message when GetDefaultInventoryType is triggered
->>>>>>> c8ef505e
             hook.Add("GetDefaultInventoryType", "UseGrid", function()
                 return "GridInv"
             end)
@@ -1564,15 +1540,9 @@
             boolean – True to delete items
 
         Example Usage:
-<<<<<<< HEAD
-            -- Only wipe dropped items if the server owner requested it.
-            hook.Add("ShouldDeleteSavedItems", "RespectWipeSetting", function()
-                return GetConVar("lia_nowipe"):GetBool()
-=======
             -- Prints a message when ShouldDeleteSavedItems is triggered
             hook.Add("ShouldDeleteSavedItems", "ClearDrops", function()
                 return false
->>>>>>> c8ef505e
             end)
 ]]
 --[[
@@ -1592,23 +1562,9 @@
             None
 
         Example Usage:
-<<<<<<< HEAD
-            -- Reinitializes physics on all loaded props.
-            hook.Add("OnSavedItemLoaded", "RestoreItemPhysics", function(items)
-                for _, ent in ipairs(items) do
-                    if ent:GetClass() == "prop_physics" then
-                        ent:PhysicsInit(SOLID_VPHYSICS)
-                        local phys = ent:GetPhysicsObject()
-                        if IsValid(phys) then
-                            phys:Wake()
-                        end
-                    end
-                end
-=======
             -- Prints a message when OnSavedItemLoaded is triggered
             hook.Add("OnSavedItemLoaded", "PrintCount", function(items)
                 print("Loaded", #items, "items")
->>>>>>> c8ef505e
             end)
 ]]
 --[[
