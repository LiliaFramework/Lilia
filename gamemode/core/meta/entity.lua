--- conflicted
+++ resolved
@@ -20,11 +20,7 @@
 }
 
 function entityMeta:isSimfphysCar()
-<<<<<<< HEAD
-	return validClasses[ self:GetClass() ] or self.IsSimfphyscar or self.LVS or validClasses[ self.Base ]
-=======
-    return validClasses[self:GetClass()] or self.IsSimfphyscar or self.LVS or validClasses[self.Base]
->>>>>>> 20feb76a
+  return validClasses[ self:GetClass() ] or self.IsSimfphyscar or self.LVS or validClasses[ self.Base ]
 end
 
 function entityMeta:isLiliaPersistent()
