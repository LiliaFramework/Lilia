--- conflicted
+++ resolved
@@ -1,63 +1,66 @@
 ﻿local playerMeta = FindMetaTable("Player")
 local entityMeta = FindMetaTable("Entity")
 function entityMeta:isProp()
-    return self:GetClass() == "prop_physics"
+	return self:GetClass() == "prop_physics"
 end
 
 function entityMeta:isItem()
-    return self:GetClass() == "lia_item"
+	return self:GetClass() == "lia_item"
 end
 
 function entityMeta:isMoney()
-    return self:GetClass() == "lia_money"
+	return self:GetClass() == "lia_money"
 end
 
 local validClasses = {
-    ["lvs_base"] = true,
-    ["gmod_sent_vehicle_fphysics_base"] = true,
-    ["gmod_sent_vehicle_fphysics_wheel"] = true,
-    ["prop_vehicle_prisoner_pod"] = true,
+	["lvs_base"] = true,
+	["gmod_sent_vehicle_fphysics_base"] = true,
+	["gmod_sent_vehicle_fphysics_wheel"] = true,
+	["prop_vehicle_prisoner_pod"] = true,
 }
 
 function entityMeta:isSimfphysCar()
-    return validClasses[self:GetClass()] or self.IsSimfphyscar or self.LVS or validClasses[self.Base]
+	return validClasses[self:GetClass()] or self.IsSimfphyscar or self.LVS or validClasses[self.Base]
 end
 
 function entityMeta:isLiliaPersistent()
-    return self.IsLeonNPC or self.IsPersistent
+	return self.IsLeonNPC or self.IsPersistent
 end
 
 function entityMeta:getEntItemDropPos()
-    local offset = Vector(-50, 0, 0)
-    return self:GetPos() + offset
+	local trace = util.TraceLine({
+
+	})
+
+	local offset = Vector(-50, 0, 0)
+	return self:GetPos() + offset
 end
 
 function entityMeta:isNearEntity(radius)
-    for _, v in ipairs(ents.FindInSphere(self:GetPos(), radius or 96)) do
-        if v:GetClass() == self:GetClass() then return true end
-    end
-    return false
+	for _, v in ipairs(ents.FindInSphere(self:GetPos(), radius or 96)) do
+		if v:GetClass() == self:GetClass() then return true end
+	end
+	return false
 end
 
 function entityMeta:GetCreator()
-    return self:getNetVar("creator", nil)
+	return self:getNetVar("creator", nil)
 end
 
 if SERVER then
-    function entityMeta:SetCreator(client)
-        self:setNetVar("creator", client)
-    end
+	function entityMeta:SetCreator(client)
+		self:setNetVar("creator", client)
+	end
 
-    function entityMeta:sendNetVar(key, receiver)
-        netstream.Start(receiver, "nVar", self:EntIndex(), key, lia.net[self] and lia.net[self][key])
-    end
+	function entityMeta:sendNetVar(key, receiver)
+		netstream.Start(receiver, "nVar", self:EntIndex(), key, lia.net[self] and lia.net[self][key])
+	end
 
-    function entityMeta:clearNetVars(receiver)
-        lia.net[self] = nil
-        netstream.Start(receiver, "nDel", self:EntIndex())
-    end
+	function entityMeta:clearNetVars(receiver)
+		lia.net[self] = nil
+		netstream.Start(receiver, "nDel", self:EntIndex())
+	end
 
-<<<<<<< HEAD
 	function entityMeta:setNetVar(key, value, receiver)
 		if checkBadType(key, value) then return end
 
@@ -72,36 +75,15 @@
 
 		return default
 	end
-=======
-    function entityMeta:setNetVar(key, value, receiver)
-        if checkBadType(key, value) then return end
-        lia.net[self] = lia.net[self] or {}
-        if lia.net[self][key] ~= value then lia.net[self][key] = value end
-        self:sendNetVar(key, receiver)
-    end
 
-    function entityMeta:getNetVar(key, default)
-        if lia.net[self] and lia.net[self][key] ~= nil then return lia.net[self][key] end
-        return default
-    end
->>>>>>> c471033f
-
-    playerMeta.getLocalVar = entityMeta.getNetVar
+	playerMeta.getLocalVar = entityMeta.getNetVar
 else
-<<<<<<< HEAD
 	function entityMeta:getNetVar(key, default)
 		local index = self:EntIndex()
 		if lia.net[index] and lia.net[index][key] ~= nil then return lia.net[index][key] end
 
 		return default
 	end
-=======
-    function entityMeta:getNetVar(key, default)
-        local index = self:EntIndex()
-        if lia.net[index] and lia.net[index][key] ~= nil then return lia.net[index][key] end
-        return default
-    end
->>>>>>> c471033f
 
-    playerMeta.getLocalVar = entityMeta.getNetVar
+	playerMeta.getLocalVar = entityMeta.getNetVar
 end