local PANEL = {}
<<<<<<< HEAD
=======

local renderedIcons = {}

>>>>>>> 72d0b5ce
local function renderNewIcon(panel, itemTable)
    if itemTable.iconCam and (not renderedIcons[string.lower(itemTable.model)] or itemTable.forceRender) then
        local iconCam = itemTable.iconCam
        iconCam = {
            cam_pos = iconCam.pos,
            cam_ang = iconCam.ang,
            cam_fov = iconCam.fov
        }

        renderedIcons[string.lower(itemTable.model)] = true
        panel.Icon:RebuildSpawnIconEx(iconCam)
    end
end

local function drawIcon(mat, _, x, y)
    surface.SetDrawColor(color_white)
    surface.SetMaterial(mat)
    surface.DrawTexturedRect(0, 0, x, y)
end

function PANEL:getItem()
    return self.itemTable
end

function PANEL:Init()
    self:Droppable("inv")
    self:SetSize(64, 64)
end

function PANEL:PaintBehind(w, h)
    surface.SetDrawColor(0, 0, 0, 85)
    surface.DrawRect(2, 2, w - 4, h - 4)
end

function PANEL:ExtraPaint()
end

function PANEL:Paint(w, h)
    self:PaintBehind(w, h)
    self:ExtraPaint(w, h)
end

function PANEL:PaintOver(w, h)
    local itemTable = lia.item.instances[self.itemID]
    if itemTable and itemTable.paintOver then
        w, h = self:GetSize()
        itemTable.paintOver(self, itemTable, w, h)
    end

    hook.Run("ItemPaintOver", self, itemTable, w, h)
end

local function buildActionFunc(action, actionIndex, itemTable, invID, sub)
    return function()
        itemTable.player = LocalPlayer()
        local send = true
        if action.onClick then send = action.onClick(itemTable, sub and sub.data) end
<<<<<<< HEAD
        local snd = action.sound
=======
        local snd = action.sound or SOUND_INVENTORY_INTERACT -- TODO: Define this?
>>>>>>> 72d0b5ce
        if snd then
            if istable(snd) then
                LocalPlayer():EmitSound(unpack(snd))
            elseif isstring(snd) then
                surface.PlaySound(snd)
            end
        end

        if send ~= false then netstream.Start("invAct", actionIndex, itemTable.id, invID, sub and sub.data) end
        itemTable.player = nil
    end
end

function PANEL:openActionMenu()
    local itemTable = self.itemTable
    assert(itemTable, "attempt to open action menu for invalid item")
    itemTable.player = LocalPlayer()
    local menu = DermaMenu()
    if hook.Run("OnCreateItemInteractionMenu", self, menu, itemTable) then
        if IsValid(menu) then menu:Remove() end
        return
    end

    for k, v in SortedPairs(itemTable.functions) do
        if hook.Run("CanRunItemAction", itemTable, k) == false or isfunction(v.onCanRun) and not v.onCanRun(itemTable) then continue end
        if v.isMulti then
            local subMenu, subMenuOption = menu:AddSubMenu(L(v.name or k), buildActionFunc(v, k, itemTable, self.invID))
            subMenuOption:SetImage(v.icon or "icon16/brick.png")
            local options = isfunction(v.multiOptions) and v.multiOptions(itemTable, LocalPlayer()) or v.multiOptions
            if not options then return end
            for _, sub in pairs(options) do
                subMenu:AddOption(L(sub.name or "subOption"), buildActionFunc(v, k, itemTable, self.invID, sub)):SetImage(sub.icon or "icon16/brick.png")
            end
        else
            menu:AddOption(L(v.name or k), buildActionFunc(v, k, itemTable, self.invID)):SetImage(v.icon or "icon16/brick.png")
        end
    end

    menu:Open()
    itemTable.player = nil
end

function PANEL:setItemType(itemTypeOrID)
    local item = lia.item.list[itemTypeOrID]
    if isnumber(itemTypeOrID) then
        item = lia.item.instances[itemTypeOrID]
        self.itemID = itemTypeOrID
    else
        self.itemType = itemTypeOrID
    end

    assert(item, "invalid item type or ID " .. tostring(item))
    self.liaToolTip = true
    self.itemTable = item
    self:SetModel(item:getModel(), item:getSkin())
    self:updateTooltip()
    if item.icon then
        self.Icon:SetVisible(false)
        self.ExtraPaint = function(self, w, h) drawIcon(item.icon, self, w, h) end
    else
        renderNewIcon(self, item)
    end
end

function PANEL:updateTooltip()
    self:SetTooltip("<font=liaItemBoldFont>" .. self.itemTable:getName() .. "</font>\n" .. "<font=liaItemDescFont>" .. self.itemTable:getDesc())
end

function PANEL:ItemDataChanged()
    self:updateTooltip()
end

vgui.Register("liaItemIcon", PANEL, "SpawnIcon")<|MERGE_RESOLUTION|>--- conflicted
+++ resolved
@@ -1,10 +1,5 @@
 local PANEL = {}
-<<<<<<< HEAD
-=======
-
 local renderedIcons = {}
-
->>>>>>> 72d0b5ce
 local function renderNewIcon(panel, itemTable)
     if itemTable.iconCam and (not renderedIcons[string.lower(itemTable.model)] or itemTable.forceRender) then
         local iconCam = itemTable.iconCam
@@ -62,11 +57,7 @@
         itemTable.player = LocalPlayer()
         local send = true
         if action.onClick then send = action.onClick(itemTable, sub and sub.data) end
-<<<<<<< HEAD
         local snd = action.sound
-=======
-        local snd = action.sound or SOUND_INVENTORY_INTERACT -- TODO: Define this?
->>>>>>> 72d0b5ce
         if snd then
             if istable(snd) then
                 LocalPlayer():EmitSound(unpack(snd))
