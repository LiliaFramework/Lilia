﻿local PANEL = {}
local rowPaint = {
    [0] = function(_, w, h)
        surface.SetDrawColor(0, 0, 0, 50)
        surface.DrawRect(0, 0, w, h)
    end,
    [1] = function() end
}

local function wrap(text, maxWidth, font)
    surface.SetFont(font)
    local words, lines, current = {}, {}, ""
    for w in text:gmatch("%S+") do
        words[#words + 1] = w
    end

    for _, w in ipairs(words) do
        local trial = current == "" and w or current .. " " .. w
        if select(1, surface.GetTextSize(trial)) > maxWidth then
            if current == "" then
                lines[#lines + 1] = w
            else
                lines[#lines + 1] = current
                current = w
            end
        else
            current = trial
        end
    end

    if current ~= "" then lines[#lines + 1] = current end
    return lines
end

function PANEL:Init()
    if IsValid(lia.gui.score) then lia.gui.score:Remove() end
    lia.gui.score = self
    local w, h = ScrW() * lia.config.get("sbWidth", 0.35), ScrH() * lia.config.get("sbHeight", 0.65)
    self:SetSize(w, h)
    self:Center()
    local header = self:Add("DPanel")
    header:Dock(TOP)
    header:SetTall(80)
    header:DockMargin(0, 0, 0, 5)
    header.Paint = function() end
    local serverName = header:Add("DLabel")
    serverName:Dock(TOP)
    serverName:SetText(GetHostName())
    serverName:SetFont("liaBigFont")
    serverName:SetContentAlignment(5)
    serverName:SetTextColor(color_white)
    serverName:SetExpensiveShadow(1, color_black)
    serverName:SizeToContentsY()
    local stats = header:Add("DPanel")
    stats:Dock(BOTTOM)
    stats:DockMargin(10, 15, 10, 0)
    stats:SetTall(24)
    stats.Paint = function() end
    local staffOnline = stats:Add("DLabel")
    staffOnline:Dock(LEFT)
    staffOnline:DockMargin(0, 0, 10, 0)
    staffOnline:SetFont("liaSmallFont")
    staffOnline:SetTextColor(color_white)
    staffOnline:SetExpensiveShadow(1, color_black)
    staffOnline:SetContentAlignment(4)
    local playersOnline = stats:Add("DLabel")
    playersOnline:Dock(FILL)
    playersOnline:SetFont("liaSmallFont")
    playersOnline:SetTextColor(color_white)
    playersOnline:SetExpensiveShadow(1, color_black)
    playersOnline:SetContentAlignment(5)
    local staffOnDuty = stats:Add("DLabel")
    staffOnDuty:Dock(RIGHT)
    staffOnDuty:DockMargin(10, 0, 0, 0)
    staffOnDuty:SetFont("liaSmallFont")
    staffOnDuty:SetTextColor(color_white)
    staffOnDuty:SetExpensiveShadow(1, color_black)
    staffOnDuty:SetContentAlignment(6)
    local scroll = self:Add("DScrollPanel")
    scroll:Dock(FILL)
    scroll:DockMargin(1, 0, 1, 0)
    scroll.VBar:SetWide(0)
    local layout = scroll:Add("DListLayout")
    layout:Dock(TOP)
    self.staffOnline, self.playersOnline, self.staffOnDuty = staffOnline, playersOnline, staffOnDuty
    self.scroll, self.layout = scroll, layout
    self.playerSlots, self.factionLists = {}, {}
    for facID, facData in ipairs(lia.faction.indices) do
        local facColor = team.GetColor(facID)
        local facCont = layout:Add("DListLayout")
        facCont:Dock(TOP)
        local facHeader = facCont:Add("DPanel")
        facHeader:Dock(TOP)
        facHeader:SetTall(40)
        facHeader.Paint = function(_, ww, hh)
            surface.SetDrawColor(facColor.r, facColor.g, facColor.b, 80)
            surface.DrawRect(0, 0, ww, hh)
            surface.SetDrawColor(facColor.r, facColor.g, facColor.b, 200)
            surface.DrawOutlinedRect(0, 0, ww, hh)
        end

        local facInner = facHeader:Add("DPanel")
        facInner:Dock(FILL)
        if facData.logo and facData.logo ~= "" then
            local img = facInner:Add("DImage")
            img:Dock(LEFT)
            img:DockMargin(5, 5, 5, 5)
            img:SetWide(30)
            img:SetMaterial(Material(facData.logo))
        end

        local lbl = facInner:Add("DLabel")
        lbl:SetFont("liaMediumFont")
        lbl:SetTextColor(color_white)
        lbl:SetExpensiveShadow(1, color_black)
        lbl:SetText(L(facData.name))
        lbl:SizeToContents()
        lbl:SetContentAlignment(5)
        facHeader.PerformLayout = function(_, ww, hh)
            lbl:SizeToContents()
            lbl:SetPos((ww - lbl:GetWide()) * 0.5, (hh - lbl:GetTall()) * 0.5)
        end

        facCont.noClass = facCont:Add("DListLayout")
        facCont.noClass:Dock(TOP)
        facCont.classLists = {}
        if lia.config.get("ClassHeaders", true) then
            for clsID, clsData in pairs(lia.class.list) do
                if clsData.faction ~= facID then continue end
                local cat = facCont:Add("DCollapsibleCategory")
                cat:SetLabel("")
                cat:SetExpanded(true)
                cat.Header:SetTall(28)
                cat.Header.Paint = function(_, ww, hh)
                    local c = clsData.color or facColor
                    surface.SetDrawColor(c.r, c.g, c.b, 80)
                    surface.DrawRect(0, 0, ww, hh)
                end

                if clsData.logo and clsData.logo ~= "" then
                    local ico = cat.Header:Add("DImage")
                    ico:Dock(LEFT)
                    ico:DockMargin(5, 4, 5, 4)
                    ico:SetWide(20)
                    ico:SetMaterial(Material(clsData.logo))
                end

                local hlbl = cat.Header:Add("DLabel")
                hlbl:Dock(LEFT)
                hlbl:SetFont("liaMediumFont")
                hlbl:SetTextColor(color_white)
                hlbl:SetExpensiveShadow(1, color_black)
                hlbl:SetText(L(clsData.name))
                hlbl:SizeToContentsX()
                if not (clsData.logo and clsData.logo ~= "") then hlbl:DockMargin(5, 0, 0, 0) end
                local lst = vgui.Create("DListLayout", cat)
                cat:SetContents(lst)
                facCont.classLists[clsID] = lst
            end
        end

        self.factionLists[facID] = facCont
    end
end

function PANEL:updateStaff()
    local total, duty = 0, 0
    for _, ply in pairs(player.GetAll()) do
        if ply:isStaff() then total = total + 1 end
        if ply:isStaffOnDuty() then duty = duty + 1 end
    end

    local current, maximum = player.GetCount(), game.MaxPlayers()
    self.staffOnline:SetText(L("staffOnline", total))
    self.playersOnline:SetText(L("playersOnline", current .. "/" .. maximum))
    self.staffOnDuty:SetText(L("staffOnDuty", duty))
    self.staffOnline:SizeToContentsX()
    self.playersOnline:SizeToContentsX()
    self.staffOnDuty:SizeToContentsX()
end

function PANEL:Think()
    if (self.nextUpdate or 0) > CurTime() then return end
    for _, ply in pairs(player.GetAll()) do
        if hook.Run("ShouldShowPlayerOnScoreboard", ply) == false then continue end
        local char = ply:getChar()
        if not char then continue end
        local facCont = self.factionLists[ply:Team()]
        local parent = facCont.classLists[char:getClass()] or facCont.noClass
        if not IsValid(ply.liaScoreSlot) then
            self:addPlayer(ply, parent)
        elseif ply.liaScoreSlot:GetParent() ~= parent then
            ply.liaScoreSlot:SetParent(parent)
            parent:InvalidateLayout(true)
        end
    end

    for _, facCont in pairs(self.factionLists) do
        local showFaction = facCont.noClass:ChildCount() > 0
        for _, lst in pairs(facCont.classLists) do
            local cat, hasPlayers = lst:GetParent(), lst:ChildCount() > 0
            cat:SetVisible(hasPlayers)
            if hasPlayers then showFaction = true end
        end

        facCont:SetVisible(showFaction)
    end

    for _, slot in ipairs(self.playerSlots) do
        if IsValid(slot) then slot:update() end
    end

    self:updateStaff()
    self.nextUpdate = CurTime() + 0.1
end

function PANEL:addPlayer(ply, parent)
    local slot = parent:Add("DPanel")
    slot:Dock(TOP)
    local height = ScrH() * 0.07
    slot:SetTall(height)
    slot.Paint = function() end
    slot.character = ply:getChar()
    ply.liaScoreSlot = slot
    local margin, iconSize = 5, height * 0.9
    slot.model = slot:Add("liaSpawnIcon")
    slot.model:SetPos(margin, (height - iconSize) * 0.5)
    slot.model:SetSize(iconSize, iconSize)
    slot.model:SetModel(ply:GetModel(), ply:GetSkin())
    slot.model:SetFOV(45)
    slot.model:SetCamPos(Vector(0, 0, 55))
<<<<<<< HEAD
    slot.model:SetLookAt(vector_origin)
=======
    slot.model:SetLookAt(Vector(0, 0, 0))
>>>>>>> 8d542240
    slot.model:SetLookAng(angle_zero)
    slot.model.LayoutEntity = function(_, ent)
        ent:SetAngles(angle_zero)
        slot.model:RunAnimation()
    end

    slot.model:setHidden(hook.Run("ShouldAllowScoreboardOverride", ply, "model"))
    local initialOpts = {}
    hook.Run("ShowPlayerOptions", ply, initialOpts)
    if #initialOpts > 0 then slot.model:SetTooltip(L("sbOptions", ply:steamName())) end
    slot.model.DoClick = function()
        local opts = {}
        hook.Run("ShowPlayerOptions", ply, opts)
        if #opts > 0 then
            local menu = DermaMenu()
            for _, o in ipairs(opts) do
                menu:AddOption(L(o.name), o.func):SetImage(o.image)
            end

            menu:Open()
            RegisterDermaMenuForClose(menu)
        end
    end

    timer.Simple(0, function()
        if not IsValid(slot.model) or not IsValid(slot.model.Entity) then return end
        for _, bg in ipairs(ply:GetBodyGroups()) do
            slot.model.Entity:SetBodygroup(bg.id, ply:GetBodygroup(bg.id))
        end

        for i in ipairs(ply:GetMaterials()) do
            slot.model.Entity:SetSubMaterial(i - 1, ply:GetSubMaterial(i - 1))
        end

        hook.Run("ModifyScoreboardModel", slot.model.Entity, ply)
    end)

    slot.name = vgui.Create("DLabel", slot)
    slot.name:SetFont("liaMediumFont")
    slot.name:SetTextColor(color_white)
    slot.name:SetExpensiveShadow(1, color_black)
    slot.desc = vgui.Create("DLabel", slot)
    slot.desc:SetAutoStretchVertical(true)
    slot.desc:SetWrap(true)
    slot.desc:SetContentAlignment(7)
    slot.desc:SetFont("liaSmallFont")
    slot.desc:SetTextColor(color_white)
    slot.desc:SetExpensiveShadow(1, Color(0, 0, 0, 100))
    slot.ping = vgui.Create("DLabel", slot)
    slot.ping:SetFont("liaGenericFont")
    slot.ping:SetContentAlignment(6)
    slot.ping:SetTextColor(color_white)
    slot.ping:SetTextInset(16, 0)
    local logoSize, logoOffset = height * 0.65, 10
    slot.classLogo = vgui.Create("DImage", slot)
    slot.classLogo:SetSize(logoSize, logoSize)
    function slot:layout()
        self.ping:SizeToContents()
        local pingW, totalW = self.ping:GetWide(), self:GetWide()
        local hasLogo = lia.config.get("ClassLogo", false) and self.classLogo:GetMaterial()
        local extra = hasLogo and logoSize + logoOffset or 0
        local availW = totalW - (iconSize + margin * 2) - extra - pingW - margin
        self.name:SetPos(iconSize + margin * 2, 2)
        self.name:SetWide(availW)
        self.desc:SetPos(iconSize + margin * 2, 24)
        self.desc:SetWide(availW)
        if hasLogo then
            self.classLogo:SetVisible(true)
            self.classLogo:SetPos(totalW - pingW - logoSize - logoOffset, (height - logoSize) * 0.5)
        else
            self.classLogo:SetVisible(false)
        end

        self.ping:SetPos(totalW - pingW, (height - self.ping:GetTall()) * 0.5)
    end

    slot.ping.Think = function(lbl)
        if not IsValid(ply) then return end
        local txt = tostring(ply:Ping())
        if lbl:GetText() ~= txt then
            lbl:SetText(txt)
            lbl:SizeToContentsX()
            slot:layout()
        end
    end

    function slot:update()
        if not IsValid(ply) then
            self:Remove()
            return
        end

        local char = ply:getChar()
        if not char or char ~= self.character then
            self:Remove()
            return
        end

        local name = hook.Run("ShouldAllowScoreboardOverride", ply, "name") and hook.Run("GetDisplayedName", ply) or char:getName()
        name = name:gsub("#", "\226\128\139#")
        if self.lastName ~= name then
            self.name:SetText(name)
            self.lastName = name
        end

        local desc = hook.Run("ShouldAllowScoreboardOverride", ply, "desc") and hook.Run("GetDisplayedDescription", ply, false) or char:getDesc()
        desc = desc:gsub("#", "\226\128\139#")
        local wrapped = wrap(desc, self.desc:GetWide(), "liaSmallFont")
        surface.SetFont("liaSmallFont")
        local _, lineH = surface.GetTextSize("W")
        local maxLines = math.floor((height - 24) / lineH)
        if #wrapped > maxLines then
            wrapped[maxLines] = wrapped[maxLines] .. " (...)"
            for i = maxLines + 1, #wrapped do
                wrapped[i] = nil
            end
        end

        local finalDesc = table.concat(wrapped, "\n")
        if self.lastDesc ~= finalDesc then
            self.desc:SetText(finalDesc)
            self.lastDesc = finalDesc
        end

        local mdl, sk = ply:GetModel(), ply:GetSkin()
        if self.lastModel ~= mdl or self.lastSkin ~= sk then
            slot.model:SetModel(mdl, sk)
            slot.model:SetFOV(45)
            slot.model:SetCamPos(Vector(0, 0, 55))
            slot.model:SetLookAt(Vector(0, 0, 0))
            slot.model:SetLookAng(angle_zero)
            for _, bg in ipairs(ply:GetBodyGroups()) do
                slot.model.Entity:SetBodygroup(bg.id, ply:GetBodygroup(bg.id))
            end

            hook.Run("ModifyScoreboardModel", slot.model.Entity, ply)
            self.lastModel, self.lastSkin = mdl, sk
        end

        local clsData = lia.class.list[char:getClass()]
        local logoMat = lia.config.get("ClassLogo", false) and clsData and clsData.logo or nil
        if logoMat then
            if self.lastClassLogo ~= logoMat then
                self.classLogo:SetMaterial(Material(logoMat))
                self.lastClassLogo = logoMat
            end
        else
            self.classLogo:SetMaterial(nil)
            self.lastClassLogo = nil
        end

        slot:layout()
    end

    parent:InvalidateLayout(true)
    self.playerSlots[#self.playerSlots + 1] = slot
    local idx = 0
    for _, child in ipairs(parent:GetChildren()) do
        if IsValid(child.model) then
            idx = idx + 1
            local fn = rowPaint[idx % 2]
            child.Paint = function(s, w, h)
                fn(s, w, h)
                surface.SetDrawColor(255, 255, 255, 50)
                surface.DrawLine(0, h - 1, w, h - 1)
            end
        end
    end

    slot:update()
end

function PANEL:Paint(w, h)
    if lia.config.get("UseSolidBackground", false) then
        local bg = lia.config.get("ScoreboardBackgroundColor", {
            r = 50,
            g = 50,
            b = 50,
            a = 255
        })

        surface.SetDrawColor(bg.r, bg.g, bg.b, bg.a)
        surface.DrawRect(0, 0, w, h)
    else
        surface.SetDrawColor(0, 0, 0, 255)
        surface.DrawOutlinedRect(0, 0, w, h, 2)
        surface.SetDrawColor(0, 0, 0, 150)
        surface.DrawRect(1, 1, w - 2, h - 2)
    end

    local alpha = lia.config.get("UseSolidBackground", false) and 200 or 150
    surface.SetDrawColor(0, 0, 0, alpha)
    surface.DrawOutlinedRect(0, 0, w, h)
end

function PANEL:OnRemove()
    CloseDermaMenus()
end

vgui.Register("liaScoreboard", PANEL, "EditablePanel")<|MERGE_RESOLUTION|>--- conflicted
+++ resolved
@@ -229,11 +229,7 @@
     slot.model:SetModel(ply:GetModel(), ply:GetSkin())
     slot.model:SetFOV(45)
     slot.model:SetCamPos(Vector(0, 0, 55))
-<<<<<<< HEAD
     slot.model:SetLookAt(vector_origin)
-=======
-    slot.model:SetLookAt(Vector(0, 0, 0))
->>>>>>> 8d542240
     slot.model:SetLookAng(angle_zero)
     slot.model.LayoutEntity = function(_, ent)
         ent:SetAngles(angle_zero)
