﻿lia.currency = lia.currency or {}
lia.currency.symbol = lia.config.get("CurrencySymbol") or ""
lia.currency.singular = lia.config.get("CurrencySingularName") or "dollar"
lia.currency.plural = lia.config.get("CurrencyPluralName") or "dollars"
function lia.currency.get(amount)
    return lia.currency.symbol .. (amount == 1 and "1 " .. lia.currency.singular or amount .. " " .. lia.currency.plural)
end

if SERVER then
<<<<<<< HEAD
    --[[
        lia.currency.spawn

        Description:
            Spawns a currency entity at the specified position with a given amount and optional angle.
            Validates the position and ensures the amount is a non-negative number.

        Parameters:
            pos (Vector) – The spawn position for the currency entity.
            amount (number) – The monetary value for the entity.
            angle (Angle, optional) – The orientation for the entity (defaults to angle_zero).

        Returns:
            Entity – The spawned currency entity if successful; nil otherwise.

        Realm:
            Server

        Example Usage:
            lia.currency.spawn(vector_origin, 100)
    ]]
=======
>>>>>>> 08e3030b
    function lia.currency.spawn(pos, amount, angle)
        if not pos then
            lia.information("[Lilia] Can't create currency entity: Invalid Position")
        elseif not amount or amount < 0 then
            lia.information("[Lilia] Can't create currency entity: Invalid Amount of money")
        else
            local money = ents.Create("lia_money")
            money:SetPos(pos)
            money:setAmount(math.Round(math.abs(amount)))
            money:SetAngles(angle or angle_zero)
            money:Spawn()
            money:Activate()
            return money
        end
    end
end<|MERGE_RESOLUTION|>--- conflicted
+++ resolved
@@ -7,30 +7,6 @@
 end
 
 if SERVER then
-<<<<<<< HEAD
-    --[[
-        lia.currency.spawn
-
-        Description:
-            Spawns a currency entity at the specified position with a given amount and optional angle.
-            Validates the position and ensures the amount is a non-negative number.
-
-        Parameters:
-            pos (Vector) – The spawn position for the currency entity.
-            amount (number) – The monetary value for the entity.
-            angle (Angle, optional) – The orientation for the entity (defaults to angle_zero).
-
-        Returns:
-            Entity – The spawned currency entity if successful; nil otherwise.
-
-        Realm:
-            Server
-
-        Example Usage:
-            lia.currency.spawn(vector_origin, 100)
-    ]]
-=======
->>>>>>> 08e3030b
     function lia.currency.spawn(pos, amount, angle)
         if not pos then
             lia.information("[Lilia] Can't create currency entity: Invalid Position")
