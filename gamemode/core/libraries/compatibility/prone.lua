--[[
    Compatibility helpers for the Prone Mod.
    Automatically exits the prone state when a player dies or
    loads a new character so players don't get stuck.
]]
<<<<<<< HEAD
hook.Add("DoPlayerDeath", "PRONE_DoPlayerDeath", function(client) if client:IsProne() then prone.Exit(client) end end)
hook.Add("PlayerLoadedChar", "PRONE_PlayerLoadedChar", function(client) if client:IsProne() then prone.Exit(client) end end)
=======
hook.Add("DoPlayerDeath", "liaProne", function(client) if client:IsProne() then prone.Exit(client) end end)
hook.Add("PlayerLoadedChar", "liaProne", function(client) if client:IsProne() then prone.Exit(client) end end)
>>>>>>> b7e41f3c
<|MERGE_RESOLUTION|>--- conflicted
+++ resolved
@@ -3,10 +3,5 @@
     Automatically exits the prone state when a player dies or
     loads a new character so players don't get stuck.
 ]]
-<<<<<<< HEAD
-hook.Add("DoPlayerDeath", "PRONE_DoPlayerDeath", function(client) if client:IsProne() then prone.Exit(client) end end)
-hook.Add("PlayerLoadedChar", "PRONE_PlayerLoadedChar", function(client) if client:IsProne() then prone.Exit(client) end end)
-=======
 hook.Add("DoPlayerDeath", "liaProne", function(client) if client:IsProne() then prone.Exit(client) end end)
-hook.Add("PlayerLoadedChar", "liaProne", function(client) if client:IsProne() then prone.Exit(client) end end)
->>>>>>> b7e41f3c
+hook.Add("PlayerLoadedChar", "liaProne", function(client) if client:IsProne() then prone.Exit(client) end end)