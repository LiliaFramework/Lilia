--- conflicted
+++ resolved
@@ -1,10 +1,5 @@
-<<<<<<< HEAD
-﻿GM.Name = "Lilia"
-GM.version = 6.683
-=======
 GM.Name = "Lilia"
 GM.version = 6.690
->>>>>>> a19ed39f
 GM.Author = "Samael"
 GM.Website = "https://discord.gg/esCRH5ckbQ"
 include("core/libraries/loader.lua")