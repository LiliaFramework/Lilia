﻿DeriveGamemode( "sandbox" )
lia = lia or {
	util = {},
	gui = {},
	meta = {},
	notices = {}
}

local files = { "lilia/gamemode/core/libraries/config.lua", "lilia/gamemode/shared.lua", "lilia/gamemode/core/libraries/includer.lua" }
local function BootstrapLilia()
<<<<<<< HEAD
    for _, filePath in ipairs( files ) do
        if file.Exists( filePath, "LUA" ) then
            include( filePath )
        end
    end
=======
	for _, file in ipairs( files ) do
		if file.Exists( file, "LUA" ) then include( file ) end
	end
>>>>>>> 1c499b8b
end

function is64Bits()
	return BRANCH == "x86-64"
end

BootstrapLilia()<|MERGE_RESOLUTION|>--- conflicted
+++ resolved
@@ -8,17 +8,11 @@
 
 local files = { "lilia/gamemode/core/libraries/config.lua", "lilia/gamemode/shared.lua", "lilia/gamemode/core/libraries/includer.lua" }
 local function BootstrapLilia()
-<<<<<<< HEAD
     for _, filePath in ipairs( files ) do
         if file.Exists( filePath, "LUA" ) then
             include( filePath )
         end
     end
-=======
-	for _, file in ipairs( files ) do
-		if file.Exists( file, "LUA" ) then include( file ) end
-	end
->>>>>>> 1c499b8b
 end
 
 function is64Bits()
