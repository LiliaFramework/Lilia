--- conflicted
+++ resolved
@@ -154,25 +154,4 @@
 
 ```
 
-<<<<<<< HEAD
 ---
-
-### Example Item:
-
-**Example Usage**
-
-```lua
--- Basic item identification
-ITEM.name = "Fragmentation Grenade"                    -- Display name shown to players
-ITEM.desc = "A deadly fragmentation grenade"           -- Description text
-ITEM.category = "itemCatGrenades"                      -- Category for inventory sorting
-ITEM.model = "models/weapons/w_eq_fraggrenade.mdl"     -- 3D model for the grenade
-ITEM.class = "weapon_frag"                             -- Weapon class to give when used
-ITEM.width = 1                                         -- Inventory width (1 slot)
-ITEM.height = 1                                        -- Inventory height (1 slot)
-
-```
-
-=======
->>>>>>> 425b8e48
----
