﻿local vectorMeta = FindMetaTable("Vector")
function vectorMeta:Center(vec2)
    return (self + vec2) / 2
end

function vectorMeta:Distance(vec2)
    local x, y, z = self.x, self.y, self.z
    local x2, y2, z2 = vec2.x, vec2.y, vec2.z
    return math.sqrt((x - x2) ^ 2 + (y - y2) ^ 2 + (z - z2) ^ 2)
end

function vectorMeta:RotateAroundAxis(axis, degrees)
    local rad = math.rad(degrees)
    local cosTheta = math.cos(rad)
    local sinTheta = math.sin(rad)
    return Vector(cosTheta * self.x + sinTheta * (axis.y * self.z - axis.z * self.y), cosTheta * self.y + sinTheta * (axis.z * self.x - axis.x * self.z), cosTheta * self.z + sinTheta * (axis.x * self.y - axis.y * self.x))
end

local right = Vector(0, -1, 0)
function vectorMeta:Right(vUp)
<<<<<<< HEAD
    if self[1] == 0 and self[2] == 0 then
        return right
    end

    if vUp == nil then vUp = vector_up end

    local vRet = self:Cross(vUp)
=======
    if self[1] == 0 and self[2] == 0 then return right end
    if vUp == nil then vUp = vector_up end
    local vRet = self:Cross(self, vUp)
>>>>>>> 363d6301
    vRet:Normalize()
    return vRet
end

function vectorMeta:Up(vUp)
    if self[1] == 0 and self[2] == 0 then return Vector(-self[3], 0, 0) end
    if vUp == nil then vUp = vector_up end
<<<<<<< HEAD

    local vRet = self:Cross(vUp)
=======
    local vRet = self:Cross(self, vUp)
>>>>>>> 363d6301
    vRet = self:Cross(vRet, self)
    vRet:Normalize()
    return vRet
end<|MERGE_RESOLUTION|>--- conflicted
+++ resolved
@@ -18,19 +18,9 @@
 
 local right = Vector(0, -1, 0)
 function vectorMeta:Right(vUp)
-<<<<<<< HEAD
-    if self[1] == 0 and self[2] == 0 then
-        return right
-    end
-
-    if vUp == nil then vUp = vector_up end
-
-    local vRet = self:Cross(vUp)
-=======
     if self[1] == 0 and self[2] == 0 then return right end
     if vUp == nil then vUp = vector_up end
     local vRet = self:Cross(self, vUp)
->>>>>>> 363d6301
     vRet:Normalize()
     return vRet
 end
@@ -38,12 +28,7 @@
 function vectorMeta:Up(vUp)
     if self[1] == 0 and self[2] == 0 then return Vector(-self[3], 0, 0) end
     if vUp == nil then vUp = vector_up end
-<<<<<<< HEAD
-
-    local vRet = self:Cross(vUp)
-=======
     local vRet = self:Cross(self, vUp)
->>>>>>> 363d6301
     vRet = self:Cross(vRet, self)
     vRet:Normalize()
     return vRet
