<<<<<<< HEAD
﻿
--[[ Defines the text referring to condition that appears when looking at someone ]]
RealisticDamageCore.InjuriesTable = {
    [0.0] = {"Healthy Condition", Color(46, 204, 113)},
    -- Health at 100%
    [0.2] = {"Critical Condition", Color(192, 57, 43)},
    -- Health below 20%
    [0.4] = {"Serious Injury", Color(231, 76, 60)},
    -- Health between 20% and 40%
    [0.6] = {"Moderate Injury", Color(255, 152, 0)},
    -- Health between 40% and 60%
    [0.8] = {"Minor Injury", Color(255, 193, 7)},
    -- Health between 60% and 80%
    [1.0] = {"Slight Injury", Color(46, 204, 113)},
}

-- Health between 80% and 99%

--[[ Sounds played when a male character dies   ]]
RealisticDamageCore.MaleDeathSounds = {Sound("vo/npc/male01/pain07.wav"), Sound("vo/npc/male01/pain08.wav"), Sound("vo/npc/male01/pain09.wav")}

--[[ Sounds played when a male character is hurt   ]]
RealisticDamageCore.MaleHurtSounds = {Sound("vo/npc/male01/pain01.wav"), Sound("vo/npc/male01/pain02.wav"), Sound("vo/npc/male01/pain03.wav"), Sound("vo/npc/male01/pain04.wav"), Sound("vo/npc/male01/pain05.wav"), Sound("vo/npc/male01/pain06.wav")}

--[[ Sounds played when a female character dies   ]]
RealisticDamageCore.FemaleDeathSounds = {Sound("vo/npc/female01/pain07.wav"), Sound("vo/npc/female01/pain08.wav"), Sound("vo/npc/female01/pain09.wav")}

--[[ Sounds played when a female character is hurt   ]]
RealisticDamageCore.FemaleHurtSounds = {Sound("vo/npc/female01/pain01.wav"), Sound("vo/npc/female01/pain02.wav"), Sound("vo/npc/female01/pain03.wav"), Sound("vo/npc/female01/pain04.wav"), Sound("vo/npc/female01/pain05.wav"), Sound("vo/npc/female01/pain06.wav")}

--[[ Sounds played when a character is drowning   ]]
RealisticDamageCore.DrownSounds = {Sound("player/pl_drown1.wav"), Sound("player/pl_drown2.wav"), Sound("player/pl_drown3.wav"),}
=======
﻿--[[ Defines the text referring to condition that appears when looking at someone ]]
RealisticDamageCore.InjuriesTable = {
    [0.0] = {
        "Healthy Condition", -- Health at 100%
        Color(46, 204, 113)
    },
    [0.2] = {
        "Critical Condition", -- Health below 20%
        Color(192, 57, 43)
    },
    [0.4] = {
        "Serious Injury", -- Health between 20% and 40%
        Color(231, 76, 60)
    },
    [0.6] = {
        "Moderate Injury", -- Health between 40% and 60%
        Color(255, 152, 0)
    },
    [0.8] = {
        "Minor Injury", -- Health between 60% and 80%
        Color(255, 193, 7)
    },
    [1.0] = {
        "Slight Injury", -- Health between 80% and 99%
        Color(46, 204, 113)
    },
}
>>>>>>> 92055db2
<|MERGE_RESOLUTION|>--- conflicted
+++ resolved
@@ -1,5 +1,3 @@
-<<<<<<< HEAD
-﻿
 --[[ Defines the text referring to condition that appears when looking at someone ]]
 RealisticDamageCore.InjuriesTable = {
     [0.0] = {"Healthy Condition", Color(46, 204, 113)},
@@ -16,47 +14,13 @@
 }
 
 -- Health between 80% and 99%
-
 --[[ Sounds played when a male character dies   ]]
 RealisticDamageCore.MaleDeathSounds = {Sound("vo/npc/male01/pain07.wav"), Sound("vo/npc/male01/pain08.wav"), Sound("vo/npc/male01/pain09.wav")}
-
 --[[ Sounds played when a male character is hurt   ]]
 RealisticDamageCore.MaleHurtSounds = {Sound("vo/npc/male01/pain01.wav"), Sound("vo/npc/male01/pain02.wav"), Sound("vo/npc/male01/pain03.wav"), Sound("vo/npc/male01/pain04.wav"), Sound("vo/npc/male01/pain05.wav"), Sound("vo/npc/male01/pain06.wav")}
-
 --[[ Sounds played when a female character dies   ]]
 RealisticDamageCore.FemaleDeathSounds = {Sound("vo/npc/female01/pain07.wav"), Sound("vo/npc/female01/pain08.wav"), Sound("vo/npc/female01/pain09.wav")}
-
 --[[ Sounds played when a female character is hurt   ]]
 RealisticDamageCore.FemaleHurtSounds = {Sound("vo/npc/female01/pain01.wav"), Sound("vo/npc/female01/pain02.wav"), Sound("vo/npc/female01/pain03.wav"), Sound("vo/npc/female01/pain04.wav"), Sound("vo/npc/female01/pain05.wav"), Sound("vo/npc/female01/pain06.wav")}
-
 --[[ Sounds played when a character is drowning   ]]
-RealisticDamageCore.DrownSounds = {Sound("player/pl_drown1.wav"), Sound("player/pl_drown2.wav"), Sound("player/pl_drown3.wav"),}
-=======
-﻿--[[ Defines the text referring to condition that appears when looking at someone ]]
-RealisticDamageCore.InjuriesTable = {
-    [0.0] = {
-        "Healthy Condition", -- Health at 100%
-        Color(46, 204, 113)
-    },
-    [0.2] = {
-        "Critical Condition", -- Health below 20%
-        Color(192, 57, 43)
-    },
-    [0.4] = {
-        "Serious Injury", -- Health between 20% and 40%
-        Color(231, 76, 60)
-    },
-    [0.6] = {
-        "Moderate Injury", -- Health between 40% and 60%
-        Color(255, 152, 0)
-    },
-    [0.8] = {
-        "Minor Injury", -- Health between 60% and 80%
-        Color(255, 193, 7)
-    },
-    [1.0] = {
-        "Slight Injury", -- Health between 80% and 99%
-        Color(46, 204, 113)
-    },
-}
->>>>>>> 92055db2
+RealisticDamageCore.DrownSounds = {Sound("player/pl_drown1.wav"), Sound("player/pl_drown2.wav"), Sound("player/pl_drown3.wav"),}