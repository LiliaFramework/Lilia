--- conflicted
+++ resolved
@@ -8,14 +8,9 @@
 
 function MODULE:GetDefaultCharName(client, faction, data)
     local info = lia.faction.indices[faction]
-<<<<<<< HEAD
-    if info and isfunction(info.NameTemplate) then
-        local name, override = info:NameTemplate(client)
-=======
     local nameFunc = info and (info.NameTemplate or info.nameTemplate)
     if isfunction(nameFunc) then
         local name, override = nameFunc(info, client)
->>>>>>> 54937e85
         if override then return name, true end
     end
 
