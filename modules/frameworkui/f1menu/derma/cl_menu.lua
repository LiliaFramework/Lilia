﻿local PANEL = {}
function PANEL:addTab( name, callback, uniqueID )
	local MenuColors = lia.color.ReturnMainAdjustedColors()
	name = L( name )
	local tab = self.tabs:Add( "liaSmallButton" )
	tab:SetText( name )
	tab:SetTextColor( MenuColors.text )
	tab:SetFont( "liaMediumFont" )
	tab:SetExpensiveShadow( 1, Color( 0, 0, 0, 100 ) )
	tab:SetContentAlignment( 5 )
	tab:SetTall( 50 )
	tab:Dock( TOP )
	tab:DockMargin( 0, 0, 10, 10 )
	tab.text_color = MenuColors.text
	tab.DoClick = function( this )
		if IsValid( lia.gui.info ) then lia.gui.info:Remove() end
		for _, other in pairs( self.tabList ) do
			other:SetSelected( false )
		end

		this:SetSelected( true )
		self.activeTab = this
		lastMenuTab = uniqueID
		self.panel:Clear()
		self.panel:AlphaTo( 255, 0.3, 0 )
		if callback then callback( self.panel, this ) end
	end

	self.tabList[ name ] = tab
	return tab
end

function PANEL:setActiveTab( key )
	local localized = L( key )
	if IsValid( self.tabList[ localized ] ) then
		self.tabList[ localized ]:DoClick()
		self.tabList[ localized ]:SetSelected( true )
	end
end

function PANEL:remove()
	CloseDermaMenus()
	if not self.closing then
		self:AlphaTo( 0, 0.25, 0, function() self:Remove() end )
		self.closing = true
	end
end

function PANEL:Init()
<<<<<<< HEAD
    lia.gui.menu = self
    self:SetSize(ScrW(), ScrH())
    self:SetAlpha(0)
    self:AlphaTo(255, 0.25, 0)
    self:SetPopupStayAtBack(true)

    self.sidebar = self:Add("DPanel")
    self.sidebar:SetSize(200, ScrH())
    self.sidebar:Dock(RIGHT)
    self.sidebar.Paint = function() end
    self.scroll = self.sidebar:Add("DScrollPanel")
    self.scroll:Dock(FILL)
    self.scroll:SetPadding(10)
    self.scroll:SetPaintBackground(false)
    self.tabs = self.scroll:Add("DListLayout")
    self.tabs:Dock(FILL)
    local spacerHeight = 20
    local spacer = self.tabs:Add("DPanel")
    spacer:Dock(TOP)
    spacer:SetTall(spacerHeight)
    spacer.Paint = function() end
    self.tabs.Paint = function() end
    self.panel = self:Add("EditablePanel")
    self.panel:Dock(FILL)
    self.panel:SetAlpha(0)
    self.panel.Paint = function() end
    local tabs = {}
    hook.Run("CreateMenuButtons", tabs)
    local tabNames = {}
    for name, _ in pairs(tabs) do
        table.insert(tabNames, name)
    end
=======
	lia.gui.menu = self
	self:SetSize( ScrW(), ScrH() )
	self:SetAlpha( 0 )
	self:AlphaTo( 255, 0.25, 0 )
	self:SetPopupStayAtBack( true )
	self.sidebar = self:Add( "DPanel" )
	self.sidebar:SetSize( 200, ScrH() )
	self.sidebar:Dock( RIGHT )
	self.sidebar.Paint = function() end
	self.scroll = self.sidebar:Add( "DScrollPanel" )
	self.scroll:Dock( FILL )
	self.scroll:SetPadding( 10 )
	self.scroll:SetPaintBackground( false )
	self.tabs = self.scroll:Add( "DListLayout" )
	self.tabs:Dock( FILL )
	local spacerHeight = 20
	local spacer = self.tabs:Add( "DPanel" )
	spacer:Dock( TOP )
	spacer:SetTall( spacerHeight )
	spacer.Paint = function() end
	self.tabs.Paint = function() end
	self.panel = self:Add( "EditablePanel" )
	self.panel:Dock( FILL )
	self.panel:SetAlpha( 0 )
	self.panel.Paint = function() end
	local tabs = {}
	hook.Run( "CreateMenuButtons", tabs )
	local tabNames = {}
	for name, _ in pairs( tabs ) do
		table.insert( tabNames, name )
	end
>>>>>>> a750356b

	table.sort( tabNames, function( a, b ) return string.len( L( a ) ) < string.len( L( b ) ) end )
	self.tabList = {}
	for _, name in ipairs( tabNames ) do
		local callback = tabs[ name ]
		if isstring( callback ) then
			local body = callback
			if body:sub( 1, 4 ) == "http" then
				callback = function( panel )
					local html = panel:Add( "DHTML" )
					html:Dock( FILL )
					html:OpenURL( body )
				end
			else
				callback = function( panel )
					local html = panel:Add( "DHTML" )
					html:Dock( FILL )
					html:SetHTML( body )
				end
			end
		end

		local tab = self:addTab( L( name ), callback, name )
		self.tabList[ name ] = tab
	end

	self.noAnchor = CurTime() + 0.4
	self.anchorMode = true
	self:MakePopup()
	self:setActiveTab( "Status" )
end

function PANEL:OnKeyCodePressed( key )
	self.noAnchor = CurTime() + 0.5
	if key == KEY_F1 then self:remove() end
end

function PANEL:Update()
	self:Remove()
	vgui.Create( "liaMenu" )
end

function PANEL:Think()
<<<<<<< HEAD
    if ( gui.IsGameUIVisible() or gui.IsConsoleVisible() ) then
        self:remove()
        return
    end

    local key = input.IsKeyDown(KEY_F1)
    if key and (self.noAnchor or CurTime() + 0.4) < CurTime() and self.anchorMode then
        self.anchorMode = false
        surface.PlaySound("buttons/lightswitch2.wav")
    end
=======
	local key = input.IsKeyDown( KEY_F1 )
	if key and ( self.noAnchor or CurTime() + 0.4 ) < CurTime() and self.anchorMode then
		self.anchorMode = false
		surface.PlaySound( "buttons/lightswitch2.wav" )
	end
>>>>>>> a750356b

	if not self.anchorMode then
		if IsValid( self.info ) then return end
		if not key then self:remove() end
	end
end

function PANEL:Paint()
	lia.util.drawBlur( self )
end

vgui.Register( "liaMenu", PANEL, "EditablePanel" )<|MERGE_RESOLUTION|>--- conflicted
+++ resolved
@@ -1,4 +1,4 @@
-﻿local PANEL = {}
+local PANEL = {}
 function PANEL:addTab( name, callback, uniqueID )
 	local MenuColors = lia.color.ReturnMainAdjustedColors()
 	name = L( name )
@@ -47,40 +47,6 @@
 end
 
 function PANEL:Init()
-<<<<<<< HEAD
-    lia.gui.menu = self
-    self:SetSize(ScrW(), ScrH())
-    self:SetAlpha(0)
-    self:AlphaTo(255, 0.25, 0)
-    self:SetPopupStayAtBack(true)
-
-    self.sidebar = self:Add("DPanel")
-    self.sidebar:SetSize(200, ScrH())
-    self.sidebar:Dock(RIGHT)
-    self.sidebar.Paint = function() end
-    self.scroll = self.sidebar:Add("DScrollPanel")
-    self.scroll:Dock(FILL)
-    self.scroll:SetPadding(10)
-    self.scroll:SetPaintBackground(false)
-    self.tabs = self.scroll:Add("DListLayout")
-    self.tabs:Dock(FILL)
-    local spacerHeight = 20
-    local spacer = self.tabs:Add("DPanel")
-    spacer:Dock(TOP)
-    spacer:SetTall(spacerHeight)
-    spacer.Paint = function() end
-    self.tabs.Paint = function() end
-    self.panel = self:Add("EditablePanel")
-    self.panel:Dock(FILL)
-    self.panel:SetAlpha(0)
-    self.panel.Paint = function() end
-    local tabs = {}
-    hook.Run("CreateMenuButtons", tabs)
-    local tabNames = {}
-    for name, _ in pairs(tabs) do
-        table.insert(tabNames, name)
-    end
-=======
 	lia.gui.menu = self
 	self:SetSize( ScrW(), ScrH() )
 	self:SetAlpha( 0 )
@@ -112,7 +78,6 @@
 	for name, _ in pairs( tabs ) do
 		table.insert( tabNames, name )
 	end
->>>>>>> a750356b
 
 	table.sort( tabNames, function( a, b ) return string.len( L( a ) ) < string.len( L( b ) ) end )
 	self.tabList = {}
@@ -156,24 +121,16 @@
 end
 
 function PANEL:Think()
-<<<<<<< HEAD
-    if ( gui.IsGameUIVisible() or gui.IsConsoleVisible() ) then
-        self:remove()
-        return
-    end
+	if gui.IsGameUIVisible() or gui.IsConsoleVisible() then
+		self:remove()
+		return
+	end
 
-    local key = input.IsKeyDown(KEY_F1)
-    if key and (self.noAnchor or CurTime() + 0.4) < CurTime() and self.anchorMode then
-        self.anchorMode = false
-        surface.PlaySound("buttons/lightswitch2.wav")
-    end
-=======
 	local key = input.IsKeyDown( KEY_F1 )
 	if key and ( self.noAnchor or CurTime() + 0.4 ) < CurTime() and self.anchorMode then
 		self.anchorMode = false
 		surface.PlaySound( "buttons/lightswitch2.wav" )
 	end
->>>>>>> a750356b
 
 	if not self.anchorMode then
 		if IsValid( self.info ) then return end
